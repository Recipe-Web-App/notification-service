[project]
name = "notification-service"
version = "0.1.0"
description = "Notification service API for recipe web app"
authors = [
    {name = "jsamuelsen",email = "jsamuelsen11@gmail.com"}
]
readme = "README.md"
requires-python = "~=3.14"
dependencies = [
    "django (>=5.2.7,<6.0.0)",
    "djangorestframework (>=3.16.1,<4.0.0)"
]


[tool.poetry.scripts]
local = "run_local:main"

# Test commands
test-all = "tests.run_tests:run_all"
test-unit = "tests.run_tests:run_unit"
test-component = "tests.run_tests:run_component"
test-dependency = "tests.run_tests:run_dependency"
test-performance = "tests.run_tests:run_performance"
test-coverage = "tests.run_tests:run_coverage"

[tool.poetry.group.dev.dependencies]
# Pre-commit
pre-commit = "^4.3.0"

# Linting and Formatting
<<<<<<< HEAD
ruff = "^0.14.0"
isort = "^5.13.0"
=======
ruff = "^0.14.2"
isort = "^7.0.0"
>>>>>>> d316a182

# Type Checking
mypy = "^1.8.0"
django-stubs = "^5.2.7"
djangorestframework-stubs = "^3.14.0"
types-requests = "^2.31.0"

# Documentation Coverage
interrogate = "^1.7.0"

# Security
bandit = {extras = ["toml"], version = "^1.7.0"}

# Code Modernization
django-upgrade = "^1.15.0"

# Coverage
coverage = "^7.4.0"

# Commit messages
commitizen = "^4.9.1"

[tool.poetry.group.test.dependencies]
# Testing frameworks
pytest = "^8.0.0"
pytest-django = "^4.7.0"
pytest-cov = "^4.1.0"

# Test data generation
factory-boy = "^3.3.0"
faker = "^22.0.0"

# HTTP mocking
requests = "^2.31.0"
responses = "^0.24.0"
requests-mock = "^1.11.0"

# Time control
freezegun = "^1.4.0"

# Integration testing
testcontainers = "^3.7.0"
django-test-migrations = "^1.3.0"

# Performance testing
locust = "^2.20.0"

# AWS/SQS mocking (for LocalStack)
boto3 = "^1.34.0"
moto = {extras = ["sqs", "s3"], version = "^5.0.0"}

# ============================================================================
# Tool Configurations
# ============================================================================

[tool.ruff]
# Target Python 3.14
target-version = "py314"
line-length = 88

# Exclude directories
exclude = [
    ".git",
    ".venv",
    "__pycache__",
    "migrations",
    "build",
    "dist",
]

[tool.ruff.lint]
# Enable comprehensive rule sets
select = [
    "E",      # pycodestyle errors
    "W",      # pycodestyle warnings
    "F",      # pyflakes
    "N",      # pep8-naming
    "D",      # pydocstyle (docstrings)
    "UP",     # pyupgrade (modern Python syntax)
    "B",      # flake8-bugbear
    "C4",     # flake8-comprehensions
    "DJ",     # flake8-django
    "SIM",    # flake8-simplify
    "TCH",    # flake8-type-checking
    "ARG",    # flake8-unused-arguments
    "PTH",    # flake8-use-pathlib
    "ERA",    # eradicate (commented-out code)
    "PL",     # pylint
    "RUF",    # Ruff-specific rules
]

# Disable specific rules
ignore = [
    "D100",   # Missing docstring in public module (too strict)
    "D104",   # Missing docstring in public package (too strict)
    "D105",   # Missing docstring in magic method
    "D107",   # Missing docstring in __init__
    "D203",   # 1 blank line required before class docstring (conflicts with D211)
    "D213",   # Multi-line docstring summary should start at the second line (conflicts with D212)
    "PLR0913", # Too many arguments
    "PLR2004", # Magic value used in comparison
]

# Allow fix for all enabled rules (when `--fix` is provided)
fixable = ["ALL"]
unfixable = []

# Allow unused variables when underscore-prefixed
dummy-variable-rgx = "^(_+|(_+[a-zA-Z0-9_]*[a-zA-Z0-9]+?))$"

[tool.ruff.lint.per-file-ignores]
# Tests can use magic values, assertions, etc.
"**/tests/**/*.py" = ["PLR2004", "S101", "ARG", "D"]
"**/test_*.py" = ["PLR2004", "S101", "ARG", "D"]
# Migrations can ignore all linting
"**/migrations/**/*.py" = ["ALL"]
# Settings can have many variables
"**/settings.py" = ["ERA001"]
# Test settings inherits from base settings via star import (Django pattern)
"**/settings_test.py" = ["F403", "F401"]

[tool.ruff.lint.pydocstyle]
# Use Google-style docstrings
convention = "google"

[tool.ruff.lint.isort]
# Django-aware import sorting
known-first-party = ["notification_service", "core"]
section-order = ["future", "standard-library", "django", "third-party", "first-party", "local-folder"]

[tool.ruff.lint.isort.sections]
"django" = ["django", "rest_framework"]

[tool.ruff.format]
# Use double quotes for strings
quote-style = "double"
# Indent with 4 spaces
indent-style = "space"
# Respect magic trailing comma
skip-magic-trailing-comma = false
# Auto-detect line ending
line-ending = "auto"

[tool.isort]
profile = "black"
line_length = 88
skip_gitignore = true
known_django = ["django"]
sections = ["FUTURE", "STDLIB", "DJANGO", "THIRDPARTY", "FIRSTPARTY", "LOCALFOLDER"]
skip = ["migrations", ".venv"]

[tool.mypy]
python_version = "3.14"
warn_return_any = true
warn_unused_configs = true
disallow_untyped_defs = false
ignore_missing_imports = true
plugins = ["mypy_django_plugin.main"]

[[tool.mypy.overrides]]
module = "*.migrations.*"
ignore_errors = true

[tool.django-stubs]
django_settings_module = "notification_service.settings"

[tool.interrogate]
ignore-init-method = true
ignore-init-module = true
ignore-magic = true
ignore-module = true
ignore-nested-functions = true
fail-under = 80
verbose = 2
exclude = ["migrations", "tests", "setup.py", "docs"]

[tool.bandit]
exclude_dirs = ["tests", "migrations", ".venv"]
skips = ["B101", "B601"]

[tool.coverage.run]
source = ["."]
omit = [
    "*/tests/*",
    "*/migrations/*",
    "manage.py",
    "*/settings.py",
    "*/__pycache__/*",
    ".venv/*",
]

[tool.coverage.report]
precision = 2
show_missing = true
skip_covered = false

[tool.commitizen]
name = "cz_conventional_commits"
version = "0.1.0"
tag_format = "v$version"
version_files = [
    "pyproject.toml:version"
]

[build-system]
requires = ["poetry-core>=2.0.0,<3.0.0"]
build-backend = "poetry.core.masonry.api"<|MERGE_RESOLUTION|>--- conflicted
+++ resolved
@@ -29,13 +29,8 @@
 pre-commit = "^4.3.0"
 
 # Linting and Formatting
-<<<<<<< HEAD
-ruff = "^0.14.0"
-isort = "^5.13.0"
-=======
 ruff = "^0.14.2"
 isort = "^7.0.0"
->>>>>>> d316a182
 
 # Type Checking
 mypy = "^1.8.0"
